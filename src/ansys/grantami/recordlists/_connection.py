import concurrent.futures
from typing import Dict, List, Optional, Tuple, Union

from ansys.grantami.serverapi_openapi import api, models  # type: ignore[import]
from ansys.openapi.common import (  # type: ignore[import]
    ApiClient,
    ApiClientFactory,
    ApiException,
    SessionConfiguration,
    Unset,
    generate_user_agent,
)
import requests  # type: ignore[import]

from ._logger import logger
from ._models import BooleanCriterion, RecordList, RecordListItem, SearchCriterion, SearchResult

PROXY_PATH = "/proxy/v1.svc/mi"
AUTH_PATH = "/Health/v2.svc"
API_DEFINITION_PATH = "/swagger/v1/swagger.json"
GRANTA_APPLICATION_NAME_HEADER = "PyGranta RecordLists"

MINIMUM_GRANTA_MI_VERSION = (24, 2)

_ArgNotProvided = "_ArgNotProvided"


def _get_mi_server_version(client: ApiClient) -> Tuple[int, ...]:
    """Get the Granta MI version as a tuple.

    Makes direct use of the underlying serverapi-openapi package. The API methods
    in this package may change over time, and so it is expected that this method
    will grow to support multiple versions of the serverapi-openapi package.

    Parameters
    ----------
    client : :class:`~.RecordListApiClient`
        Client object.

    Returns
    -------
    tuple of int
        Granta MI version number.
    """
    schema_api = api.SchemaApi(client)
    server_version_response = schema_api.get_version()
    server_version_elements = server_version_response.version.split(".")
    server_version = tuple([int(e) for e in server_version_elements])
    return server_version


class RecordListsApiClient(ApiClient):  # type: ignore[misc]
    """
    Communicates with Granta MI.

    This class is instantiated by the
    :class:`Connection` class and should not be instantiated
    directly.
    """

    def __init__(
        self,
        session: requests.Session,
        service_layer_url: str,
        configuration: SessionConfiguration,
    ):
        self._service_layer_url = service_layer_url
        api_url = service_layer_url + PROXY_PATH

        logger.debug("Creating RecordListsApiClient")
        logger.debug(f"Base Service Layer URL: {self._service_layer_url}")
        logger.debug(f"Service URL: {api_url}")

        super().__init__(session, api_url, configuration)
        self.list_management_api = api.ListManagementApi(self)
        self.list_item_api = api.ListItemApi(self)
        self.list_permissions_api = api.ListPermissionsApi(self)

    def __repr__(self) -> str:
        """Printable representation of the object."""
        return f"<{self.__class__.__name__} url: {self._service_layer_url}>"

    def get_all_lists(self) -> List[RecordList]:
        """
        Get the details of all record lists available for the current user.

        Performs an HTTP request against the Granta MI Server API.

        Returns
        -------
        list of :class:`.RecordList`
            List of available record lists.
        """
        logger.info(f"Getting all lists available with connection {self}")
<<<<<<< HEAD
        record_lists = self.list_management_api.api_v1_lists_get()
=======
        record_lists = self.list_management_api.get_all_lists()
>>>>>>> 7882cc17
        return [RecordList._from_model(record_list) for record_list in record_lists.lists]

    def get_list(self, identifier: str) -> RecordList:
        """
        Get the details of a record list.

        Performs an HTTP request against the Granta MI Server API.

        Parameters
        ----------
        identifier : str
            Unique identifier of the record list.

        Returns
        -------
        :class:`.RecordList`
        """
        logger.info(f"Getting list with identifier {identifier} with connection {self}")
        record_list = self.list_management_api.get_list(list_identifier=identifier)
        return RecordList._from_model(record_list)

    def search_for_lists(
        self, criterion: Union[BooleanCriterion, SearchCriterion], include_items: bool = False
    ) -> List[SearchResult]:
        """
        Search for record lists matching the provided criteria.

        Performs multiple HTTP requests against the Server API.

        Parameters
        ----------
        criterion : :class:`.SearchCriterion` | :class:`.BooleanCriterion`
            Criterion to use to filter lists.
        include_items: bool
            Whether the search results should include record list items.

        Returns
        -------
        list of :class:`.SearchResult`
            List of record lists matching the provided criterion.
        """
        logger.info(f"Searching for lists with connection {self}")
        response_options = models.GrantaServerApiListsDtoResponseOptions(
            include_record_list_items=include_items,
        )
        search_info = self.list_management_api.run_record_lists_search(
            body=models.GrantaServerApiListsDtoRecordListSearchRequest(
                search_criterion=criterion._to_model(),
                response_options=response_options,
            )
        )

        search_results = self.list_management_api.get_record_list_search_results(
            result_resource_identifier=search_info.search_result_identifier
        )
        pass
        return [
            SearchResult._from_model(search_result, include_items)
            for search_result in search_results.search_results
        ]

    def get_list_items(self, record_list: RecordList) -> List[RecordListItem]:
        """
        Get all items included in a record list.

        Performs an HTTP request against the Granta MI Server API.

        Parameters
        ----------
        record_list : RecordList
            Record list for which items will be fetched.

        Returns
        -------
        list of :class:`.RecordListItem`
            List of items included in the record list.

        Notes
        -----
        Specifying ``only_include_resolvable_items = True`` will filter out records from the returned
        list if they cannot be resolved in Granta MI.
        """
        logger.info(f"Getting items in list {record_list} with connection {self}")
<<<<<<< HEAD
        items_response = self.list_item_api.api_v1_lists_list_list_identifier_items_get(
            list_identifier=record_list.identifier
        )
        return [RecordListItem._from_model(item) for item in items_response.items]

    def get_resolvable_list_items(self, record_list: RecordList) -> List[RecordListItem]:
        """
        Get all resolvable items included in a record list.

        If an item cannot be resolved, it will not be returned. Performs an HTTP request against the
        Granta MI Server API.

        Parameters
        ----------
        record_list : RecordList
            Record list for which items will be fetched.

        Returns
        -------
        list of :class:`.RecordListItem`
            List of items included in the record list.
        """
        all_items = self.get_list_items(record_list)
        logger.info(f"Testing if retrieved items are resolvable")
        resolver = _ItemResolver(self)
        return resolver.get_resolvable_items(all_items)
=======
        items = self.list_item_api.get_list_items(list_identifier=record_list.identifier)
        return [RecordListItem._from_model(item) for item in items.items]
>>>>>>> 7882cc17

    def add_items_to_list(
        self, record_list: RecordList, items: List[RecordListItem]
    ) -> List[RecordListItem]:
        """
        Add items to a record list.

        Performs an HTTP request against the Granta MI Server API.
        Items are not validated against existing records on the server or existing items in the
        list.

        Parameters
        ----------
        record_list : RecordList
            Record list in which items will be added.
        items : list of :class:`.RecordListItem`
            List of items to add to the record list.

        Returns
        -------
        list of :class:`.RecordListItem`
           List of items included in the record list.
        """
        logger.info(f"Adding {len(items)} items to list {record_list} with connection {self}")
        response_items = self.list_item_api.add_items_to_list(
            list_identifier=record_list.identifier,
            body=models.GrantaServerApiListsDtoCreateRecordListItemsInfo(
<<<<<<< HEAD
                items=[item._to_create_model() for item in items]
=======
                items=[item._to_create_list_item_model() for item in items]
>>>>>>> 7882cc17
            ),
        )
        return [RecordListItem._from_model(item) for item in response_items.items]

    def remove_items_from_list(
        self, record_list: RecordList, items: List[RecordListItem]
    ) -> List[RecordListItem]:
        """
        Remove items from a record list.

        Performs an HTTP request against the Granta MI Server API.
        Attempting to remove items that are not in the list will not result in an error.

        Parameters
        ----------
        record_list : RecordList
            Record list from which items will be removed.
        items : list of :class:`.RecordListItem`
            List of items to remove from the record list.

        Returns
        -------
        list of :class:`.RecordListItem`
           List of items included in the record list.
        """
        logger.info(f"Removing {len(items)} items from list {record_list} with connection {self}")
        response_items = self.list_item_api.remove_items_from_list(
            list_identifier=record_list.identifier,
            body=models.GrantaServerApiListsDtoDeleteRecordListItems(
<<<<<<< HEAD
                items=[item._to_delete_model() for item in items]
=======
                items=[item._to_delete_list_item_model() for item in items]
>>>>>>> 7882cc17
            ),
        )
        return [RecordListItem._from_model(item) for item in response_items.items]

    def create_list(
        self,
        name: str,
        description: Optional[str] = None,
        notes: Optional[str] = None,
        items: Optional[List[RecordListItem]] = None,
    ) -> RecordList:
        """
        Create a new record list with the provided arguments.

        Performs an HTTP request against the Granta MI Server API.

        Parameters
        ----------
        name : str
            Name of the record list.
        description : str or None
            Description of the record list.
        notes : str or None
            Notes of the record list.
        items : list of :class:`.RecordListItem` or None
            List of items to add to the record list.

        Returns
        -------
        :class:`.RecordList`
            Created record list details.
        """
        items_string = "no items" if items is None or len(items) == 0 else f"{len(items)} items"
        logger.info(f"Creating new list {name} with {items_string} with connection {self}")
        body_kwargs = {
            "name": name,
            "description": description,
            "notes": notes,
        }
        if items is not None:
            items = models.GrantaServerApiListsDtoCreateRecordListItemsInfo(
<<<<<<< HEAD
                items=[list_item._to_create_model() for list_item in items]
            )

        created_list = self.list_management_api.api_v1_lists_post(
            body=models.GrantaServerApiListsDtoCreateRecordList(
                name=name,
                description=description,
                notes=notes,
                items=items,
            ),
=======
                items=[list_item._to_create_list_item_model() for list_item in items]
            )
        body = models.GrantaServerApiListsDtoCreateRecordList(
            name=name,
            description=description,
            notes=notes,
            items=items if items else Unset,
>>>>>>> 7882cc17
        )
        created_list = self.list_management_api.create_list(body=body)
        return RecordList._from_model(created_list)

    def delete_list(self, record_list: RecordList) -> None:
        """
        Delete a record list.

        Performs an HTTP request against the Granta MI Server API.

        Parameters
        ----------
        record_list : RecordList
            Record list to delete.
        """
        logger.info(f"Removing list {record_list} with connection {self}")
        self.list_management_api.delete_list(list_identifier=record_list.identifier)

    def update_list(
        self,
        record_list: RecordList,
        *,
        name: str = _ArgNotProvided,
        description: Union[str, None] = _ArgNotProvided,
        notes: Union[str, None] = _ArgNotProvided,
    ) -> RecordList:
        """
        Update a record list with the provided arguments.

        Performs an HTTP request against the Granta MI Server API.

        Parameters
        ----------
        record_list : RecordList
            Record list to update.
        name : str, optional
            New value for the name of the record list.
        description : str or None, optional
            New value for the description of the record list. Set to None to delete an existing
            value.
        notes : str or None, optional
            New value for the notes of the record list. Set to None to delete an existing value.

        Returns
        -------
        :class:`.RecordList`
            Updated representation of the record list.
        """
        logger.info(f"Updating list {record_list} with connection {self}")
        if name == _ArgNotProvided and description == _ArgNotProvided and notes == _ArgNotProvided:
            raise ValueError(
                f"Update must include at least one property to update. "
                f"Supported properties are 'name', 'description', and 'notes'."
            )

        if name is None:
            raise ValueError(f"If provided, argument 'name' cannot be None.")

        body = models.GrantaServerApiListsDtoUpdateRecordListProperties()
        if name != _ArgNotProvided:
            body.name = name
        if description != _ArgNotProvided:
<<<<<<< HEAD
            body.description = description if description else ""
        if notes != _ArgNotProvided:
            body.notes = notes if notes else ""
        updated_resource = self.list_management_api.api_v1_lists_list_list_identifier_patch(
=======
            body.description = description
        if notes != _ArgNotProvided:
            body.notes = notes
        updated_resource = self.list_management_api.update_list(
>>>>>>> 7882cc17
            list_identifier=record_list.identifier, body=body
        )
        return RecordList._from_model(updated_resource)

    def copy_list(self, record_list: RecordList) -> RecordList:
        """
        Create a copy of a record list.

        Performs an HTTP request against the Granta MI Server API. The resulting list has a name
        prefixed by the original list name.

        Parameters
        ----------
        record_list : RecordList
            Record list to copy.

        Returns
        -------
        :class:`.RecordList`
            Record list created by the copy operation.
        """
        logger.info(f"Copying list {record_list} with connection {self}")
        list_copy = self.list_management_api.copy_list(list_identifier=record_list.identifier)
        return RecordList._from_model(list_copy)

    def revise_list(self, record_list: RecordList) -> RecordList:
        """
        Revise a record list.

        Performs an HTTP request against the Granta MI Server API.
        Revising a list allows a user to create a personal copy of a published list and to modify
        its items or details. When the 'in-revision' list is published, it overwrites the original
        list.

        Parameters
        ----------
        record_list : RecordList
            Record list to revise.

        Returns
        -------
        :class:`.RecordList`
            Record list created by the revision operation.
        """
        logger.info(f"Creating revision of list {record_list} with connection {self}")
        list_revision = self.list_management_api.revise_list(
            list_identifier=record_list.identifier,
        )
        return RecordList._from_model(list_revision)

    def request_list_approval(self, record_list: RecordList) -> RecordList:
        """
        Request approval for a record list.

        Performs an HTTP request against the Granta MI Server API.
        Requesting approval updates the ``awaiting approval`` status of the record list to ``True``.

        Parameters
        ----------
        record_list : RecordList
            Record list for which approval is requested.

        Returns
        -------
        :class:`.RecordList`
            Updated representation of the record list.
        """
        logger.info(f"Requesting approval for list {record_list} with connection {self}")
        updated_list = self.list_management_api.request_approval(
            list_identifier=record_list.identifier,
        )
        return RecordList._from_model(updated_list)

    def publish_list(self, record_list: RecordList) -> RecordList:
        """
        Publish a record list.

        Performs an HTTP request against the Granta MI Server API.
        The list must be awaiting approval and not published already. Publishing the list updates
        the status to *published* and resets the awaiting approval status.
        Published lists can be viewed by all users and cannot be modified. To modify a published
        list, use :meth:`.revise_list`.

        Parameters
        ----------
        record_list : RecordList
            Record list to publish.

        Returns
        -------
        :class:`.RecordList`
            Updated representation of the record list.
        """
        logger.info(f"Publishing list {record_list} with connection {self}")
        updated_list = self.list_management_api.publish_list(
            list_identifier=record_list.identifier,
        )
        return RecordList._from_model(updated_list)

    def unpublish_list(self, record_list: RecordList) -> RecordList:
        """
        Withdraw a record list.

        Performs an HTTP request against the Granta MI Server API.
        The list must be published and awaiting approval. Withdrawing the list updates
        the *published* status to False and resets the awaiting approval status.
        All existing subscriptions will be lost on withdrawal.

        Parameters
        ----------
        record_list : RecordList
            Record list to unpublish.

        Returns
        -------
        :class:`.RecordList`
            Updated representation of the record list.
        """
        logger.info(f"Withdrawing list {record_list} with connection {self}")
        updated_list = self.list_management_api.unpublish_list(
            list_identifier=record_list.identifier,
        )
        return RecordList._from_model(updated_list)

    def cancel_list_approval_request(self, record_list: RecordList) -> RecordList:
        """
        Cancel a pending request for approval on a record list.

        Performs an HTTP request against the Granta MI Server API.
        The list must be awaiting approval. Cancelling the approval request resets the awaiting
        approval status to False.

        Parameters
        ----------
        record_list : RecordList
            Record list for which to cancel the approval request.

        Returns
        -------
        :class:`.RecordList`
            Updated representation of the record list.
        """
        logger.info(f"Cancelling request to approve list {record_list} with connection {self}")
        updated_list = self.list_management_api.reset_awaiting_approval(
            list_identifier=record_list.identifier,
        )
        return RecordList._from_model(updated_list)

    def subscribe_to_list(self, record_list: RecordList) -> None:
        """
        Subscribe the current user to a record list.

        Performs an HTTP request against the Granta MI Server API.
        The list must be published.

        Parameters
        ----------
        record_list : RecordList
            Record list to subscribe to.

        Returns
        -------
        None
        """
        self.list_permissions_api.subscribe(list_identifier=record_list.identifier)

    def unsubscribe_from_list(self, record_list: RecordList) -> None:
        """
        Unsubscribe the current user from a record list.

        Performs an HTTP request against the Granta MI Server API.

        Parameters
        ----------
        record_list : RecordList
            Record list to unsubscribe from.

        Returns
        -------
        None
        """
        self.list_permissions_api.unsubscribe(
            list_identifier=record_list.identifier,
        )

<<<<<<< HEAD

class _ItemResolver:
    _max_requests = 5

    def __init__(self, client: ApiClient) -> None:
        self._record_histories_api = api.RecordsRecordHistoriesApi(client)
        self._db_schema_api = api.SchemaDatabasesApi(client)
        self._db_map: Dict[str, str] = {}

    def get_resolvable_items(self, all_items: List[RecordListItem]) -> List[RecordListItem]:
        """Test all items to see if they can be resolved as the current user.

        Uses concurrent.futures to handle threading, since openapi-common is currently based on
        requests which limits asyncio options.

        Parameters
        ----------
        all_items
            The items for which to check resolvability.

        Returns
        -------
        resolvable_items
            The items which could be resolved on the server.
        """
        self._db_map = self._get_db_map()
        with concurrent.futures.ThreadPoolExecutor(max_workers=self._max_requests) as executor:
            resolvable_test_futures = {
                executor.submit(self._is_item_resolvable, i): i for i in all_items
            }
            resolvable_items = [
                resolvable_test_futures[f]
                for f in concurrent.futures.as_completed(resolvable_test_futures)
                if f.result()
            ]
        return resolvable_items

    def _get_db_map(self) -> Dict[str, str]:
        dbs = self._db_schema_api.v1alpha_databases_get()
        return {db.guid: db.key for db in dbs.databases}

    def _is_item_resolvable(self, item: RecordListItem) -> bool:
        if item.database_guid not in self._db_map:
            return False
        try:
            self._record_histories_api.v1alpha_databases_database_key_record_histories_record_history_guid_get(
                database_key=self._db_map[item.database_guid],
                record_history_guid=item.record_history_guid,
            )
        except ApiException as e:
            if e.status_code != 404:
                raise
        else:
            return True
        return False

=======
>>>>>>> 7882cc17

class Connection(ApiClientFactory):  # type: ignore[misc]
    """
    Connects to a Granta MI ServerAPI instance.

    This is a subclass of the :class:`ansys.openapi.common.ApiClientFactory` class. All methods in
    this class are documented as returning :class:`~ansys.openapi.common.ApiClientFactory` class
    instances of the :class:`ansys.grantami.recordlists.Connection` class instead.

    Parameters
    ----------
    servicelayer_url : str
       Base URL of the Granta MI Service Layer application.
    session_configuration : :class:`~ansys.openapi.common.SessionConfiguration`, optional
       Additional configuration settings for the requests session. The default is ``None``, in which
       case the :class:`~ansys.openapi.common.SessionConfiguration` class with default parameters
       is used.

    Notes
    -----
    For advanced usage, including configuring session-specific properties and timeouts, see the
    :external+openapi-common:doc:`ansys-openapi-common API reference <api/index>`. Specifically, see
    the documentation for the :class:`~ansys.openapi.common.ApiClientFactory` base class and the
    :class:`~ansys.openapi.common.SessionConfiguration` class


    1. Create the connection builder object and specify the server to connect to.
    2. Specify the authentication method to use for the connection and provide credentials if
       required.
    3. Connect to the server, which returns the client object.

    The examples show this process for different authentication methods.

    Examples
    --------
    >>> client = Connection("http://my_mi_server/mi_servicelayer").with_autologon().connect()
    >>> client
    <RecordListsApiClient: url=http://my_mi_server/mi_servicelayer>
    >>> client = (
    ...     Connection("http://my_mi_server/mi_servicelayer")
    ...     .with_credentials(username="my_username", password="my_password")
    ...     .connect()
    ... )
    >>> client
    <RecordListsApiClient: url: http://my_mi_server/mi_servicelayer>
    """

    def __init__(
        self, servicelayer_url: str, session_configuration: Optional[SessionConfiguration] = None
    ):
        from . import __version__

        auth_url = servicelayer_url.strip("/") + AUTH_PATH
        super().__init__(auth_url, session_configuration)
        self._base_service_layer_url = servicelayer_url
        self._session_configuration.headers[
            "X-Granta-ApplicationName"
        ] = GRANTA_APPLICATION_NAME_HEADER
        self._session_configuration.headers["User-Agent"] = generate_user_agent(
            "ansys-grantami-recordlists", __version__
        )

    def connect(self) -> RecordListsApiClient:
        """
        Finalize the :class:`.RecordListsApiClient` client and return it for use.

        Authentication must be configured for this method to succeed.

        Returns
        -------
        :class:`.RecordListsApiClient`
            Client object that can be used to connect to Granta MI and interact with the record
            list API.
        """
        self._validate_builder()
        client = RecordListsApiClient(
            self._session,
            self._base_service_layer_url,
            self._session_configuration,
        )
        client.setup_client(models)
        self._test_connection(client)
        return client

    @staticmethod
    def _test_connection(client: RecordListsApiClient) -> None:
        """Check if the created client can be used to perform a request.

        This method tests both that the API definition can be accessed and that the Granta MI
        version is compatible with this package.

        The first checks ensures that the Server API exists and is functional. The second check
        ensures that the Granta MI server version is compatible with this version of the package.

        A failure at any point raises a ConnectionError.

        Parameters
        ----------
        client : :class:`~.RecordListsApiClient`
            Client object to test.

        Raises
        ------
        ConnectionError
            Error raised if the connection test fails.
        """
        try:
            client.call_api(resource_path=API_DEFINITION_PATH, method="GET")
        except ApiException as e:
            if e.status_code == 404:
                raise ConnectionError(
                    "Cannot find the Server API definition in Granta MI Service Layer. Ensure a "
                    "compatible version of Granta MI is available try again."
                ) from e
            else:
                raise ConnectionError(
                    "An unexpected error occurred when trying to connect Server API in Granta MI "
                    "Service Layer. Check the Service Layer logs for more information and try "
                    "again."
                ) from e
        except requests.exceptions.RetryError as e:
            raise ConnectionError(
                "An unexpected error occurred when trying to connect Granta MI Server API. Check "
                "that SSL certificates have been configured for communications between Granta MI "
                "Server and client Granta MI applications."
            ) from e

        try:
            server_version = _get_mi_server_version(client)
        except ApiException as e:
            raise ConnectionError(
                "Cannot check the Granta MI server version. Ensure the Granta MI server version "
                f"is at least {'.'.join([str(e) for e in MINIMUM_GRANTA_MI_VERSION])}."
            ) from e

        if server_version < MINIMUM_GRANTA_MI_VERSION:
            raise ConnectionError(
                f"This package requires a more recent Granta MI version. Detected Granta MI server "
                f"version is {'.'.join([str(e) for e in server_version])}, but this package "
                f"requires at least {'.'.join([str(e) for e in MINIMUM_GRANTA_MI_VERSION])}. "
                "Use the pygranta package to install a version compatible with your Granta MI "
                "server, for example pip install pygranta==2024.1"
            )<|MERGE_RESOLUTION|>--- conflicted
+++ resolved
@@ -92,11 +92,7 @@
             List of available record lists.
         """
         logger.info(f"Getting all lists available with connection {self}")
-<<<<<<< HEAD
-        record_lists = self.list_management_api.api_v1_lists_get()
-=======
         record_lists = self.list_management_api.get_all_lists()
->>>>>>> 7882cc17
         return [RecordList._from_model(record_list) for record_list in record_lists.lists]
 
     def get_list(self, identifier: str) -> RecordList:
@@ -180,10 +176,7 @@
         list if they cannot be resolved in Granta MI.
         """
         logger.info(f"Getting items in list {record_list} with connection {self}")
-<<<<<<< HEAD
-        items_response = self.list_item_api.api_v1_lists_list_list_identifier_items_get(
-            list_identifier=record_list.identifier
-        )
+        items_response = self.list_item_api.get_list_items(list_identifier=record_list.identifier)
         return [RecordListItem._from_model(item) for item in items_response.items]
 
     def get_resolvable_list_items(self, record_list: RecordList) -> List[RecordListItem]:
@@ -204,13 +197,9 @@
             List of items included in the record list.
         """
         all_items = self.get_list_items(record_list)
-        logger.info(f"Testing if retrieved items are resolvable")
+        logger.info("Testing if retrieved items are resolvable")
         resolver = _ItemResolver(self)
         return resolver.get_resolvable_items(all_items)
-=======
-        items = self.list_item_api.get_list_items(list_identifier=record_list.identifier)
-        return [RecordListItem._from_model(item) for item in items.items]
->>>>>>> 7882cc17
 
     def add_items_to_list(
         self, record_list: RecordList, items: List[RecordListItem]
@@ -238,11 +227,7 @@
         response_items = self.list_item_api.add_items_to_list(
             list_identifier=record_list.identifier,
             body=models.GrantaServerApiListsDtoCreateRecordListItemsInfo(
-<<<<<<< HEAD
-                items=[item._to_create_model() for item in items]
-=======
                 items=[item._to_create_list_item_model() for item in items]
->>>>>>> 7882cc17
             ),
         )
         return [RecordListItem._from_model(item) for item in response_items.items]
@@ -272,11 +257,7 @@
         response_items = self.list_item_api.remove_items_from_list(
             list_identifier=record_list.identifier,
             body=models.GrantaServerApiListsDtoDeleteRecordListItems(
-<<<<<<< HEAD
-                items=[item._to_delete_model() for item in items]
-=======
                 items=[item._to_delete_list_item_model() for item in items]
->>>>>>> 7882cc17
             ),
         )
         return [RecordListItem._from_model(item) for item in response_items.items]
@@ -311,33 +292,12 @@
         """
         items_string = "no items" if items is None or len(items) == 0 else f"{len(items)} items"
         logger.info(f"Creating new list {name} with {items_string} with connection {self}")
-        body_kwargs = {
-            "name": name,
-            "description": description,
-            "notes": notes,
-        }
         if items is not None:
             items = models.GrantaServerApiListsDtoCreateRecordListItemsInfo(
-<<<<<<< HEAD
-                items=[list_item._to_create_model() for list_item in items]
-            )
-
-        created_list = self.list_management_api.api_v1_lists_post(
-            body=models.GrantaServerApiListsDtoCreateRecordList(
-                name=name,
-                description=description,
-                notes=notes,
-                items=items,
-            ),
-=======
                 items=[list_item._to_create_list_item_model() for list_item in items]
             )
         body = models.GrantaServerApiListsDtoCreateRecordList(
-            name=name,
-            description=description,
-            notes=notes,
-            items=items if items else Unset,
->>>>>>> 7882cc17
+            name=name, description=description, notes=notes, items=items if items else Unset
         )
         created_list = self.list_management_api.create_list(body=body)
         return RecordList._from_model(created_list)
@@ -400,17 +360,10 @@
         if name != _ArgNotProvided:
             body.name = name
         if description != _ArgNotProvided:
-<<<<<<< HEAD
-            body.description = description if description else ""
-        if notes != _ArgNotProvided:
-            body.notes = notes if notes else ""
-        updated_resource = self.list_management_api.api_v1_lists_list_list_identifier_patch(
-=======
             body.description = description
         if notes != _ArgNotProvided:
             body.notes = notes
         updated_resource = self.list_management_api.update_list(
->>>>>>> 7882cc17
             list_identifier=record_list.identifier, body=body
         )
         return RecordList._from_model(updated_resource)
@@ -596,7 +549,6 @@
             list_identifier=record_list.identifier,
         )
 
-<<<<<<< HEAD
 
 class _ItemResolver:
     _max_requests = 5
@@ -635,14 +587,14 @@
         return resolvable_items
 
     def _get_db_map(self) -> Dict[str, str]:
-        dbs = self._db_schema_api.v1alpha_databases_get()
+        dbs = self._db_schema_api.get_all_databases()
         return {db.guid: db.key for db in dbs.databases}
 
     def _is_item_resolvable(self, item: RecordListItem) -> bool:
         if item.database_guid not in self._db_map:
             return False
         try:
-            self._record_histories_api.v1alpha_databases_database_key_record_histories_record_history_guid_get(
+            self._record_histories_api.get_record_history(
                 database_key=self._db_map[item.database_guid],
                 record_history_guid=item.record_history_guid,
             )
@@ -653,8 +605,6 @@
             return True
         return False
 
-=======
->>>>>>> 7882cc17
 
 class Connection(ApiClientFactory):  # type: ignore[misc]
     """
