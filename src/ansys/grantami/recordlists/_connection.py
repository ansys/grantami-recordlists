--- conflicted
+++ resolved
@@ -23,7 +23,6 @@
 _ArgNotProvided = "_ArgNotProvided"
 
 
-<<<<<<< HEAD
 def _get_mi_server_version(client: ApiClient) -> Tuple[int, ...]:
     """Get the Granta MI version as a tuple.
 
@@ -48,10 +47,7 @@
     return server_version
 
 
-class RecordListApiClient(ApiClient):  # type: ignore[misc]
-=======
 class RecordListsApiClient(ApiClient):  # type: ignore[misc]
->>>>>>> 21770ede
     """
     Communicates with Granta MI.
 
