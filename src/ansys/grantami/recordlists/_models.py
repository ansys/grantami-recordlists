"""Models."""
from datetime import datetime
from enum import Enum
from typing import List, Optional, Union

from ansys.grantami.serverapi_openapi import models  # type: ignore[import]
from ansys.openapi.common import Unset  # type: ignore[import]

from ._logger import logger


class RecordList:
    """
    Describes a RecordList as obtained from the API.

    Read-only - do not directly instantiate or modify instances of this class.
    """

    def __init__(
        self,
        identifier: str,
        name: str,
        created_timestamp: datetime,
        created_user: "UserOrGroup",
        published: bool,
        is_revision: bool,
        awaiting_approval: bool,
        internal_use: bool,
        description: Optional[str] = None,
        notes: Optional[str] = None,
        last_modified_timestamp: Optional[datetime] = None,
        last_modified_user: Optional["UserOrGroup"] = None,
        published_timestamp: Optional[datetime] = None,
        published_user: Optional["UserOrGroup"] = None,
        parent_record_list_identifier: Optional[str] = None,
    ):
        self._identifier: str = identifier
        self._name: str = name
        self._created_timestamp: datetime = created_timestamp
        self._created_user: UserOrGroup = created_user
        self._published: bool = published
        self._is_revision: bool = is_revision
        self._awaiting_approval: bool = awaiting_approval
        self._internal_use: bool = internal_use

        self._description: Optional[str] = description
        self._notes: Optional[str] = notes
        self._last_modified_timestamp: Optional[datetime] = last_modified_timestamp
        self._last_modified_user: Optional[UserOrGroup] = last_modified_user
        self._published_timestamp: Optional[datetime] = published_timestamp
        self._published_user: Optional[UserOrGroup] = published_user

        self._parent_record_list_identifier: Optional[str] = parent_record_list_identifier

    @property
    def name(self) -> str:
        """
        Name of the Record List. Read-only.

        Can be updated via
        :meth:`~ansys.grantami.recordlists.RecordListsApiClient.update_list`.
        """
        return self._name

    @property
    def description(self) -> Optional[str]:
        """
        Description of the Record List. Read-only.

        Can be updated via
        :meth:`~ansys.grantami.recordlists.RecordListsApiClient.update_list`.
        """
        return self._description

    @property
    def notes(self) -> Optional[str]:
        """
        Notes about the Record List. Read-only.

        Can be updated via
        :meth:`~ansys.grantami.recordlists.RecordListsApiClient.update_list`.
        """
        return self._notes

    @property
    def identifier(self) -> str:
        """Identifier of the Record List. Read-only."""
        return self._identifier

    @property
    def created_timestamp(self) -> datetime:
        """Datetime at which the Record List was created. Read-only."""
        return self._created_timestamp

    @property
    def created_user(self) -> "UserOrGroup":
        """User who created the Record List. Read-only."""
        return self._created_user

    @property
    def last_modified_timestamp(self) -> Optional[datetime]:
        """Datetime at which the Record List was last modified. Read-only."""
        return self._last_modified_timestamp

    @property
    def last_modified_user(self) -> Optional["UserOrGroup"]:
        """User who last modified the Record List. Read-only."""
        return self._last_modified_user

    @property
    def published_timestamp(self) -> Optional[datetime]:
        """Datetime at which the Record List was published. Read-only."""
        return self._published_timestamp

    @property
    def published_user(self) -> Optional["UserOrGroup"]:
        """User who published/withdrew the Record List. Read-only."""
        return self._published_user

    @property
    def published(self) -> bool:
        """Whether the Record List has been published or not. Read-only."""
        return self._published

    @property
    def is_revision(self) -> bool:
        """Whether the Record List is a revision. Read-only."""
        return self._is_revision

    @property
    def awaiting_approval(self) -> bool:
        """Whether the Record List is awaiting approval to be published or withdrawn. Read-only."""
        return self._awaiting_approval

    @property
    def internal_use(self) -> bool:
        """
        Whether the Record List is for internal use only. Read-only.

        Lists flagged as for internal use are periodically deleted from the system.
        """
        return self._internal_use

    @property
    def parent_record_list_identifier(self) -> Optional[str]:
        """
        Identifier of the parent record list. Read-only.

        Is populated if the record list is a revision of another record list.
        """
        return self._parent_record_list_identifier

    @classmethod
    def _from_model(
        cls,
        model: models.GrantaServerApiListsDtoRecordListHeader,
    ) -> "RecordList":
        """Instantiate from a model defined in the auto-generated client code."""
        logger.debug("Deserializing RecordList from API response")
        logger.debug(model.to_str())
        instance = cls(
            name=model.name,
            identifier=model.identifier,
            description=model.description if model.description else None,
            notes=model.notes if model.notes else None,
            created_timestamp=model.created_timestamp,
            created_user=UserOrGroup._from_model(model.created_user),
            is_revision=model.is_revision,
            published=model.published,
            awaiting_approval=model.awaiting_approval,
            internal_use=model.internal_use,
            last_modified_timestamp=model.last_modified_timestamp,
            last_modified_user=UserOrGroup._from_model(model.last_modified_user),
            published_timestamp=model.published_timestamp,
            published_user=UserOrGroup._from_model(model.published_user)
            if model.published_user
            else None,
            parent_record_list_identifier=model.parent_record_list_identifier,
        )
        return instance

    def __repr__(self) -> str:
        """Printable representation of the object."""
        return f"<{self.__class__.__name__} name: {self._name}>"


class RecordListItem:
    """
    Describes a :class:`RecordList` item, generally a reference to a record in a Granta MI database.

    To ensure only :class:`RecordListItem` objects that refer to resolvable records are created, use
    ``only_include_resolvable_items = True`` with :meth:`.RecordListsApiClient.get_list_items`. Otherwise,
    the record is not guaranteed to be resolvable and care should be taken to ensure that the reference to the
    record is valid before using it.

    Parameters
    ----------
    database_guid : str
       GUID of the database.
    table_guid : str
       GUID of the table.
    record_history_guid : str
       Record History GUID.
    record_version : int, optional
       Record version number - for records in version-controlled tables. If provided, the requested
       version of the record is added to the list. If not provided, the list tracks the latest
       available version of the record.
    """

    def __init__(
        self,
        database_guid: str,
        table_guid: str,
        record_history_guid: str,
        record_version: Optional[int] = None,
        is_resolvable: Optional[bool] = None,
    ):
        self._database_guid: str = database_guid
        self._table_guid: str = table_guid
        self._record_history_guid: str = record_history_guid
        self._record_version: Optional[int] = record_version
        self._record_guid: Optional[str] = None
        self._is_resolvable: Optional[bool] = is_resolvable

    @property
    def database_guid(self) -> str:
        """Database GUID."""
        return self._database_guid

    @property
    def table_guid(self) -> str:
        """Table GUID."""
        return self._table_guid

    @property
    def record_history_guid(self) -> str:
        """Record History GUID."""
        return self._record_history_guid

    @property
    def record_version(self) -> Optional[int]:
        """Record version number."""
        return self._record_version

    @property
    def record_guid(self) -> Optional[str]:
        """
        Record GUID.

        Only populated if the :class:`RecordListItem` has both been obtained via an API request and
        represents a specific version of a record. See the note on the ``record_version`` parameter
        for this class for more details.
        """
        return self._record_guid

    def __eq__(self, other: object) -> bool:
        """Evaluate equality by checking equality of GUIDs and record version."""
        if not isinstance(other, RecordListItem):
            return False
        return (
            self.database_guid == other.database_guid
            and self.table_guid == other.table_guid
            and self.record_history_guid == other.record_history_guid
            and self.record_version == other.record_version
        )

    @classmethod
    def _from_model(cls, model: models.GrantaServerApiListsDtoListItem) -> "RecordListItem":
        """Instantiate from a model defined in the auto-generated client code."""
        logger.debug("Deserializing RecordListItem from API response")
        logger.debug(model.to_str())
        instance = cls(
            database_guid=model.database_guid,
            table_guid=model.table_guid,
            record_history_guid=model.record_history_guid,
            record_version=model.record_version if model.record_version else None,
        )
        instance._record_guid = model.record_guid if model.record_guid else None

        return instance

<<<<<<< HEAD
    def _to_create_model(self) -> models.GrantaServerApiListsDtoCreateListItem:
        """Generate the DTO for use with the auto-generated client code."""
=======
    def _to_create_list_item_model(self) -> models.GrantaServerApiListsDtoCreateListItem:
        """Generate the Create List Item DTO for use with the auto-generated client code."""
>>>>>>> 7882cc17
        logger.debug("Serializing RecordListItem to API model")
        model = models.GrantaServerApiListsDtoCreateListItem(
            database_guid=self.database_guid,
            table_guid=self.table_guid,
            record_history_guid=self.record_history_guid,
            record_version=self.record_version,
        )
        logger.debug(model.to_str())
        return model

<<<<<<< HEAD
    def _to_delete_model(self) -> models.GrantaServerApiListsDtoDeleteRecordListItem:
        """Generate the DTO for use with the auto-generated client code."""
=======
    def _to_delete_list_item_model(self) -> models.GrantaServerApiListsDtoDeleteRecordListItem:
        """Generate the Delete List Item DTO for use with the auto-generated client code."""
>>>>>>> 7882cc17
        logger.debug("Serializing RecordListItem to API model")
        model = models.GrantaServerApiListsDtoDeleteRecordListItem(
            database_guid=self.database_guid,
            record_history_guid=self.record_history_guid,
            record_version=self.record_version,
        )
        logger.debug(model.to_str())
        return model

    def __repr__(self) -> str:
        """Printable representation of the object."""
        properties = {
            "database_guid": f"'{self.database_guid}'",
            "record_history_guid": f"'{self.record_history_guid}'",
        }
        if self.record_version is not None:
            properties["record_version"] = str(self.record_version)
        formatted_properties = ", ".join(f"{name}={value}" for name, value in properties.items())
        return f"<{self.__class__.__name__}({formatted_properties})>"


class UserOrGroup:
    """Description of a Granta MI User or Group.

    Read-only - do not directly instantiate or modify instances of this class.
    """

    def __init__(self) -> None:
        self._identifier: Optional[str] = None
        self._display_name: Optional[str] = None
        self._name: Optional[str] = None

    @property
    def identifier(self) -> Optional[str]:
        """Read-only identifier of the user or group."""
        return self._identifier

    @property
    def display_name(self) -> Optional[str]:
        """Read-only display name of the user or group."""
        return self._display_name

    @property
    def name(self) -> Optional[str]:
        """Read-only name of the user or group."""
        return self._name

    @classmethod
    def _from_model(cls, dto_user: models.GrantaServerApiListsDtoUserOrGroup) -> "UserOrGroup":
        """Instantiate from a model defined in the auto-generated client code."""
        logger.debug("Deserializing UserOrGroup from API response")
        logger.debug(dto_user.to_str())
        user: UserOrGroup = UserOrGroup()
        user._identifier = dto_user.identifier
        user._display_name = dto_user.display_name
        user._name = dto_user.name
        return user

    def __repr__(self) -> str:
        """Printable representation of the object."""
        return f"<{self.__class__.__name__} display_name: {self.display_name}>"

    def __eq__(self, other: object) -> bool:
        """Evaluate equality by checking equality of identifiers."""
        if not isinstance(other, UserOrGroup):
            return False
        return self.identifier == other.identifier


class SearchCriterion:
    """
    Search criterion to use in a :meth:`~.RecordListsApiClient.search_for_lists` operation.

    The properties in this class represent an *AND* search - only lists that match all the
    non-null properties will be returned.

    Examples
    --------
    To filter record lists based on their name and status:

    >>> criterion = SearchCriterion(
    ...     name_contains="Approved materials",
    ...     is_published=True,
    ... )

    To filter record lists based on whether they include items from specific databases:

    >>> criterion = SearchCriterion(
    ...     contains_records_in_databases=["9f6182ee-1f49-4ba9-9bd7-d4c0a392e94e"],
    ... )

    To filter record lists based on whether they include items from specific tables:

    >>> criterion = SearchCriterion(
    ...     contains_records_in_tables=["9f6182ee-1f49-4ba9-9bd7-d4c0a392e94e"],
    ... )
    """

    def __init__(
        self,
        name_contains: Optional[str] = None,
        user_role: Optional["UserRole"] = None,
        is_published: Optional[bool] = None,
        is_awaiting_approval: Optional[bool] = None,
        is_internal_use: Optional[bool] = None,
        is_revision: Optional[bool] = None,
        contains_records_in_databases: Optional[List[str]] = None,
        contains_records_in_integration_schemas: Optional[List[str]] = None,
        contains_records_in_tables: Optional[List[str]] = None,
        contains_records: Optional[List[str]] = None,
        user_can_add_or_remove_items: Optional[bool] = None,
    ):
        self._name_contains: Optional[str] = name_contains
        self._user_role: Optional[UserRole] = user_role
        self._is_published: Optional[bool] = is_published
        self._is_awaiting_approval: Optional[bool] = is_awaiting_approval
        self._is_internal_use: Optional[bool] = is_internal_use
        self._is_revision: Optional[bool] = is_revision
        self._contains_records_in_databases: Optional[List[str]] = contains_records_in_databases
        self._contains_records_in_integration_schemas: Optional[
            List[str]
        ] = contains_records_in_integration_schemas
        self._contains_records_in_tables: Optional[List[str]] = contains_records_in_tables
        self._contains_records: Optional[List[str]] = contains_records
        self._user_can_add_or_remove_items: Optional[bool] = user_can_add_or_remove_items

    @property
    def name_contains(self) -> Optional[str]:
        """Limits results to lists whose name contains the provided string."""
        return self._name_contains

    @name_contains.setter
    def name_contains(self, value: Optional[str]) -> None:
        self._name_contains = value

    @property
    def user_role(self) -> Optional["UserRole"]:
        """Limits results to lists on which the user has the specified role."""
        return self._user_role

    @user_role.setter
    def user_role(self, value: Optional["UserRole"]) -> None:
        self._user_role = value

    @property
    def is_published(self) -> Optional[bool]:
        """
        Limits results to lists with a specific publication status.

        Set to ``True`` to include only record lists that are published.
        Set to ``False`` to include only record lists that are not published.
        Default value ``None`` will include both.
        """
        return self._is_published

    @is_published.setter
    def is_published(self, value: Optional[bool]) -> None:
        self._is_published = value

    @property
    def is_awaiting_approval(self) -> Optional[bool]:
        """
        Limits results to lists with a specific approval status.

        Set to ``True`` to include only record lists that are awaiting approval.
        Set to ``False`` to include only record lists that are not awaiting approval.
        Default value ``None`` will include both.
        """
        return self._is_awaiting_approval

    @is_awaiting_approval.setter
    def is_awaiting_approval(self, value: Optional[bool]) -> None:
        self._is_awaiting_approval = value

    @property
    def is_internal_use(self) -> Optional[bool]:
        """
        Limits results to lists which are internal.

        Set to ``True`` to include only internal record lists.
        Set to ``False`` to include only non-internal record lists.
        Default value ``None`` will include both.
        """
        return self._is_internal_use

    @is_internal_use.setter
    def is_internal_use(self, value: Optional[bool]) -> None:
        self._is_internal_use = value

    @property
    def is_revision(self) -> Optional[bool]:
        """
        Limits results to lists which are revisions.

        Set to ``True`` to include only record lists that are revisions of another list.
        Set to ``False`` to include only record lists that are not revisions.
        Default value ``None`` will include both.
        """
        return self._is_revision

    @is_revision.setter
    def is_revision(self, value: Optional[bool]) -> None:
        self._is_revision = value

    @property
    def contains_records_in_databases(self) -> Optional[List[str]]:
        """Limits results to lists containing records in databases specified by GUIDs."""
        return self._contains_records_in_databases

    @contains_records_in_databases.setter
    def contains_records_in_databases(self, value: Optional[List[str]]) -> None:
        self._contains_records_in_databases = value

    @property
    def contains_records_in_integration_schemas(self) -> Optional[List[str]]:
        """Limits results to lists containing records in integration schemas specified by GUIDs."""
        return self._contains_records_in_integration_schemas

    @contains_records_in_integration_schemas.setter
    def contains_records_in_integration_schemas(self, value: Optional[List[str]]) -> None:
        self._contains_records_in_integration_schemas = value

    @property
    def contains_records_in_tables(self) -> Optional[List[str]]:
        """Limits results to lists containing records in tables specified by GUIDs."""
        return self._contains_records_in_tables

    @contains_records_in_tables.setter
    def contains_records_in_tables(self, value: Optional[List[str]]) -> None:
        self._contains_records_in_tables = value

    @property
    def contains_records(self) -> Optional[List[str]]:
        """Limits results to lists containing records specified by their history GUIDs."""
        return self._contains_records

    @contains_records.setter
    def contains_records(self, value: Optional[List[str]]) -> None:
        self._contains_records = value

    @property
    def user_can_add_or_remove_items(self) -> Optional[bool]:
        """Limits results to lists where the current user can add or remove items."""
        return self._user_can_add_or_remove_items

    @user_can_add_or_remove_items.setter
    def user_can_add_or_remove_items(self, value: Optional[bool]) -> None:
        self._user_can_add_or_remove_items = value

    def _to_model(self) -> models.GrantaServerApiListsDtoRecordListSearchCriterion:
        """Generate the DTO for use with the auto-generated client code."""
        logger.debug("Serializing SearchCriterion to API model")
        user_role = (
            models.GrantaServerApiListsDtoUserRole(self.user_role.value)
            if self.user_role is not None
            else Unset
        )
        model = models.GrantaServerApiListsDtoRecordListSearchCriterion(
            name_contains=self.name_contains,
            user_role=user_role,
            is_published=self.is_published,
            is_awaiting_approval=self.is_awaiting_approval,
            is_internal_use=self.is_internal_use,
            is_revision=self.is_revision,
            contains_records_in_databases=self.contains_records_in_databases,
            contains_records_in_integration_schemas=self.contains_records_in_integration_schemas,
            contains_records_in_tables=self.contains_records_in_tables,
            contains_records=self.contains_records,
            user_can_add_or_remove_items=self.user_can_add_or_remove_items,
        )
        logger.debug(model.to_str())
        return model

    def __repr__(self) -> str:
        """Printable representation of the object."""
        return f"<{self.__class__.__name__} ...>"


class BooleanCriterion:
    """
    Search criterion to use in a search operation :meth:`~.RecordListsApiClient.search_for_lists`.

    Use this class to combine multiple :class:`SearchCriterion` or
    :class:`BooleanCriterion` objects together as either *AND* or *OR* searches. :attr:`.match_any`
    and :attr:`.match_all` cannot be used together.

    Examples
    --------
    Search record lists and obtain the union of multiple criteria (*OR*):

    >>> criterion = BooleanCriterion(
    ...     match_any=[
    ...         SearchCriterion(name_contains="Approved materials"),
    ...         SearchCriterion(is_published=True),
    ...     ]
    ... )

    Search record lists and obtain the intersection of multiple criteria (*AND*):

    >>> criterion = BooleanCriterion(
    ...     match_all=[
    ...         SearchCriterion(name_contains="Approved materials"),
    ...         SearchCriterion(is_published=True),
    ...     ]
    ... )

    """

    def __init__(
        self,
        match_any: Optional[List[Union["BooleanCriterion", "SearchCriterion"]]] = None,
        match_all: Optional[List[Union["BooleanCriterion", "SearchCriterion"]]] = None,
    ):
        self._match_any = match_any
        self._match_all = match_all

    @property
    def match_any(self) -> Optional[List[Union["BooleanCriterion", "SearchCriterion"]]]:
        """
        Limits results to lists which satisfy one or more provided criteria.

        Returns
        -------
        list of :class:`BooleanCriterion` | :class:`SearchCriterion`, or None
        """
        return self._match_any

    @match_any.setter
    def match_any(
        self, value: Optional[List[Union["BooleanCriterion", "SearchCriterion"]]]
    ) -> None:
        self._match_any = value

    @property
    def match_all(self) -> Optional[List[Union["BooleanCriterion", "SearchCriterion"]]]:
        """
        Limits results to lists which satisfy all provided criteria.

        Returns
        -------
        list of :class:`BooleanCriterion` | :class:`SearchCriterion`, or None
        """
        return self._match_all

    @match_all.setter
    def match_all(
        self, value: Optional[List[Union["BooleanCriterion", "SearchCriterion"]]]
    ) -> None:
        self._match_all = value

    def _to_model(self) -> models.GrantaServerApiListsDtoListBooleanCriterion:
        """Generate the DTO for use with the auto-generated client code."""
        # Do not allow both `any` and `all` because current API behavior is not the expected
        # behavior
        if self.match_any is not None and self.match_all is not None:
            raise ValueError("Cannot use `match_any` and `match_all` simultaneously.")
        logger.debug("Serializing BooleanCriterion to API model")
        model = models.GrantaServerApiListsDtoListBooleanCriterion(
            match_any=[criteria._to_model() for criteria in self.match_any]
            if self.match_any is not None
            else None,
            match_all=[criteria._to_model() for criteria in self.match_all]
            if self.match_all is not None
            else None,
        )
        logger.debug(model.to_str())
        return model

    def __repr__(self) -> str:
        """Printable representation of the object."""
        return f"<{self.__class__.__name__} ...>"


class UserRole(str, Enum):
    """Roles a user can have on a record list.

    Can be used in :attr:`SearchCriterion.user_role`.
    """

    NONE = models.GrantaServerApiListsDtoUserRole.NONE.value
    """:class:`UserRole` is currently only supported in searches. Searching for lists with user
    role = :attr:`.NONE` as criteria would exclude all lists from the results."""
    OWNER = models.GrantaServerApiListsDtoUserRole.OWNER.value
    SUBSCRIBER = models.GrantaServerApiListsDtoUserRole.SUBSCRIBER.value
    CURATOR = models.GrantaServerApiListsDtoUserRole.CURATOR.value
    ADMINISTRATOR = models.GrantaServerApiListsDtoUserRole.ADMINISTRATOR.value
    PUBLISHER = models.GrantaServerApiListsDtoUserRole.PUBLISHER.value


class SearchResult:
    """Describes the result of a search.

    Read-only - do not directly instantiate or modify instances of this class.
    """

    def __init__(self, record_list: RecordList, items: Optional[List[RecordListItem]]):
        self._record_list = record_list
        self._items = items

    @property
    def record_list(self) -> RecordList:
        """Details of the record list associated with the search result."""
        return self._record_list

    @property
    def items(self) -> Optional[List[RecordListItem]]:
        """
        Items of the record list associated with the search result.

        Will be ``None`` unless ``include_items`` has been specified in
        :meth:`~.RecordListsApiClient.search_for_lists`
        """
        return self._items

    def __repr__(self) -> str:
        """Printable representation of the object."""
        return f"<{self.__class__.__name__} name: {self.record_list.name}>"

    @classmethod
    def _from_model(
        cls,
        model: models.GrantaServerApiListsDtoRecordListSearchResult,
        includes_items: bool,
    ) -> "SearchResult":
        """
        Instantiate from a model defined in the auto-generated client code.

        Parameters
        ----------
        model:
            DTO object to parse
        includes_items: bool
            Whether the DTO object includes items.
        """
        logger.debug("Deserializing SearchResult from API response")
        logger.debug(f"List items were{' ' if includes_items else ' not '}requested")
        logger.debug(model.to_str())
        # Set items to None if they have not been requested to allow distinction between list
        # without items and list whose items have not been requested. On the DTO object, both are
        # represented by an empty list.
        items = None
        if includes_items:
            items = [RecordListItem._from_model(item) for item in model.items]

        return cls(
            record_list=RecordList._from_model(model.header),
            items=items,
        )<|MERGE_RESOLUTION|>--- conflicted
+++ resolved
@@ -279,13 +279,8 @@
 
         return instance
 
-<<<<<<< HEAD
-    def _to_create_model(self) -> models.GrantaServerApiListsDtoCreateListItem:
-        """Generate the DTO for use with the auto-generated client code."""
-=======
     def _to_create_list_item_model(self) -> models.GrantaServerApiListsDtoCreateListItem:
         """Generate the Create List Item DTO for use with the auto-generated client code."""
->>>>>>> 7882cc17
         logger.debug("Serializing RecordListItem to API model")
         model = models.GrantaServerApiListsDtoCreateListItem(
             database_guid=self.database_guid,
@@ -296,13 +291,8 @@
         logger.debug(model.to_str())
         return model
 
-<<<<<<< HEAD
-    def _to_delete_model(self) -> models.GrantaServerApiListsDtoDeleteRecordListItem:
-        """Generate the DTO for use with the auto-generated client code."""
-=======
     def _to_delete_list_item_model(self) -> models.GrantaServerApiListsDtoDeleteRecordListItem:
         """Generate the Delete List Item DTO for use with the auto-generated client code."""
->>>>>>> 7882cc17
         logger.debug("Serializing RecordListItem to API model")
         model = models.GrantaServerApiListsDtoDeleteRecordListItem(
             database_guid=self.database_guid,
