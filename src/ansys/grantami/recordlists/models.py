--- conflicted
+++ resolved
@@ -8,13 +8,6 @@
 
 
 class RecordList:
-<<<<<<< HEAD
-    """
-    Describes a Granta MI RecordList.
-    """
-
-=======
->>>>>>> f6b986a8
     # TODO Skipped, might be for internal use?
     #  - metadata
     #  - parent_record_list_identifier
