from types import SimpleNamespace
from typing import Any, Type
from unittest.mock import Mock
import uuid

from ansys.grantami.serverapi_openapi import models
from ansys.grantami.serverapi_openapi.api import ListItemApi, ListManagementApi, ListPermissionsApi
from ansys.grantami.serverapi_openapi.models import (
<<<<<<< HEAD
    GrantaServerApiListsDtoCreateRecordList,
    GrantaServerApiListsDtoCreateRecordListItemsInfo,
=======
    GrantaServerApiListsDtoCreateListItem,
    GrantaServerApiListsDtoCreateRecordList,
    GrantaServerApiListsDtoCreateRecordListItemsInfo,
    GrantaServerApiListsDtoDeleteRecordListItem,
    GrantaServerApiListsDtoDeleteRecordListItems,
>>>>>>> 7882cc17
    GrantaServerApiListsDtoListItem,
    GrantaServerApiListsDtoRecordListHeader,
    GrantaServerApiListsDtoRecordListItemsInfo,
    GrantaServerApiListsDtoUpdateRecordListProperties,
    GrantaServerApiListsDtoUserPermission,
)
import pytest

from ansys.grantami.recordlists import (
    RecordList,
    RecordListItem,
    RecordListsApiClient,
    SearchResult,
)


@pytest.fixture
def client():
    client = RecordListsApiClient(Mock(), "http://server_name/mi_servicelayer", Mock())
    client.setup_client(models)
    return client


@pytest.fixture
def mock_list():
    guid = str(uuid.uuid4())
    record_list = Mock(spec=RecordList, identifier=guid)
    return record_list


def test_client_has_expected_api_url(client):
    assert client.api_url == "http://server_name/mi_servicelayer/proxy/v1.svc/mi"


def test_client_repr(client):
    assert repr(client) == "<RecordListsApiClient url: http://server_name/mi_servicelayer>"


class TestClientMethod:
    _return_value: Any
    _api: Type
    _api_method: str
    _mock_uuid = str(uuid.uuid4())

    @pytest.fixture
    def api_method(self, monkeypatch):
        mocked_method = Mock(return_value=self._return_value)
        monkeypatch.setattr(self._api, self._api_method, mocked_method)
        return mocked_method


class TestReadList(TestClientMethod):
    _return_value = Mock(spec=GrantaServerApiListsDtoRecordListHeader)
    _api = ListManagementApi
    _api_method = "get_list"

    def test_read_list(self, client, api_method):
        identifier = str(uuid.uuid4())
        client.get_list(identifier)
        api_method.assert_called_once_with(list_identifier=identifier)


class TestReadAllLists(TestClientMethod):
    _return_value = SimpleNamespace(lists=[])
    _api = ListManagementApi
    _api_method = "get_all_lists"

    def test_read_all_lists(self, client, api_method):
        lists = client.get_all_lists()
        api_method.assert_called_once_with()
        assert lists == []


class TestReadItems(TestClientMethod):
    r_value = Mock(spec=GrantaServerApiListsDtoRecordListItemsInfo)
    r_value.items = []
    _return_value = r_value
    _api = ListItemApi
    _api_method = "get_list_items"

    def test_read_items(self, client, api_method, mock_list):
        items = client.get_list_items(mock_list)
        api_method.assert_called_once_with(list_identifier=mock_list.identifier)
        assert items == []


class TestAddItems(TestClientMethod):
    _api = ListItemApi
    _api_method = "add_items_to_list"

    _existing_dto_item = GrantaServerApiListsDtoListItem(
        database_guid=str(uuid.uuid4()),
        table_guid=str(uuid.uuid4()),
        record_history_guid=str(uuid.uuid4()),
        record_version=None,
    )
    _existing_item = RecordListItem._from_model(_existing_dto_item)

    @staticmethod
    def _convert_create_dto_to_item_dto(
        create_dto: GrantaServerApiListsDtoCreateListItem,
    ) -> GrantaServerApiListsDtoListItem:
        return GrantaServerApiListsDtoListItem(
            database_guid=create_dto.database_guid,
            record_history_guid=create_dto.record_history_guid,
            table_guid=create_dto.table_guid,
            record_version=create_dto.record_version,
        )

    @pytest.fixture
    def api_method(self, monkeypatch):
<<<<<<< HEAD
        def compute_result(list_identifier, body: GrantaServerApiListsDtoRecordListItemsInfo):
            return GrantaServerApiListsDtoRecordListItemsInfo(
                items=[self._existing_dto_item] + body.items
=======
        def compute_result(list_identifier, body: GrantaServerApiListsDtoCreateRecordListItemsInfo):
            return GrantaServerApiListsDtoRecordListItemsInfo(
                items=[self._existing_dto_item]
                + [self._convert_create_dto_to_item_dto(i) for i in body.items]
>>>>>>> 7882cc17
            )

        mocked_method = Mock(side_effect=compute_result)
        monkeypatch.setattr(self._api, self._api_method, mocked_method)
        return mocked_method

    @pytest.mark.parametrize("items", [[], set()])
    def test_add_no_items(self, client, api_method, mock_list, items):
        response = client.add_items_to_list(mock_list, items)
<<<<<<< HEAD
        expected_body = GrantaServerApiListsDtoRecordListItemsInfo(items=[])
=======
        expected_body = GrantaServerApiListsDtoCreateRecordListItemsInfo(items=[])
>>>>>>> 7882cc17
        api_method.assert_called_once_with(list_identifier=mock_list.identifier, body=expected_body)
        assert response == [self._existing_item]

    def test_add_items(self, client, api_method, mock_list):
        new_item = RecordListItem("a", "b", "c")
<<<<<<< HEAD
        expected_body = GrantaServerApiListsDtoRecordListItemsInfo(
=======
        expected_body = GrantaServerApiListsDtoCreateRecordListItemsInfo(
>>>>>>> 7882cc17
            items=[
                GrantaServerApiListsDtoCreateListItem(
                    database_guid="a",
                    table_guid="b",
                    record_history_guid="c",
                    record_version=None,
                )
            ]
        )

        response = client.add_items_to_list(mock_list, [new_item])

        api_method.assert_called_once_with(list_identifier=mock_list.identifier, body=expected_body)
        assert response == [self._existing_item, new_item]


class TestRemoveItems(TestClientMethod):
    _api = ListItemApi
    _api_method = "remove_items_from_list"

    _existing_dto_delete_item = GrantaServerApiListsDtoDeleteRecordListItem(
        database_guid=str(uuid.uuid4()),
        record_history_guid=str(uuid.uuid4()),
        record_version=None,
    )
    _table_guid = str(uuid.uuid4())
    _record_guid = str(uuid.uuid4())
    kwargs = _existing_dto_delete_item.to_dict() | {
        "table_guid": _table_guid,
        "record_guid": _record_guid,
    }
    _existing_dto_item = GrantaServerApiListsDtoListItem(**kwargs)

    _existing_item = RecordListItem._from_model(_existing_dto_item)

    @staticmethod
    def _compare_dtos(left: Any, right: Any) -> bool:
        result = True
        try:
            result &= left.database_guid == right.database_guid
            result &= left.record_history_guid == right.record_history_guid
            result &= left.record_version == right.record_version
        except AttributeError:
            return False
        return result

    @pytest.fixture
    def api_method(self, monkeypatch):
        def compute_result(list_identifier, body: GrantaServerApiListsDtoRecordListItemsInfo):
            # Naive, by reference, computation of items left after removal
<<<<<<< HEAD
            result_items = [item for item in [self._existing_dto_item] if item not in body.items]
=======
            result_items = []
            if not any(self._compare_dtos(self._existing_dto_item, item) for item in body.items):
                result_items.append(self._existing_dto_item)
>>>>>>> 7882cc17
            return GrantaServerApiListsDtoRecordListItemsInfo(items=result_items)

        mocked_method = Mock(side_effect=compute_result)
        monkeypatch.setattr(self._api, self._api_method, mocked_method)
        return mocked_method

    @pytest.mark.parametrize("items", [[], set()])
    def test_remove_no_items(self, client, api_method, items, mock_list):
        response = client.remove_items_from_list(mock_list, items)

<<<<<<< HEAD
        expected_body = GrantaServerApiListsDtoRecordListItemsInfo(items=[])
=======
        expected_body = GrantaServerApiListsDtoDeleteRecordListItems(items=[])
>>>>>>> 7882cc17
        api_method.assert_called_once_with(list_identifier=mock_list.identifier, body=expected_body)
        existing_item = RecordListItem._from_model(self._existing_dto_item)
        assert response == [existing_item]

    def test_remove_items(self, client, api_method, mock_list):
        items = [self._existing_item]
<<<<<<< HEAD
        expected_body = GrantaServerApiListsDtoRecordListItemsInfo(
            items=[self._existing_dto_item],
=======
        expected_body = GrantaServerApiListsDtoDeleteRecordListItems(
            items=[self._existing_dto_delete_item],
>>>>>>> 7882cc17
        )

        response = client.remove_items_from_list(mock_list, items)
        api_method.assert_called_once_with(list_identifier=mock_list.identifier, body=expected_body)
        assert response == []


class TestDeleteList(TestClientMethod):
    _return_value = None
    _api = ListManagementApi
    _api_method = "delete_list"

    def test_delete_list(self, client, api_method, mock_list):
        client.delete_list(mock_list)
        api_method.assert_called_once_with(list_identifier=mock_list.identifier)


class TestUpdate(TestClientMethod):
    _return_value = Mock(spec=GrantaServerApiListsDtoRecordListHeader)
    _api = ListManagementApi
    _api_method = "update_list"

    def test_update_list_no_args(self, client, api_method, mock_list):
        with pytest.raises(ValueError, match="at least one property"):
            client.update_list(mock_list)
        api_method.assert_not_called()

    def test_update_list_single_non_nullable_args(self, client, api_method, mock_list):
        with pytest.raises(ValueError):
            client.update_list(mock_list, name=None)
        api_method.assert_not_called()

    @pytest.mark.parametrize("prop_name", ["name"])
    @pytest.mark.parametrize("prop_value", ["Some text"])
    def test_update_list_non_nullable_args_with_value(
        self,
        client,
        api_method,
        mock_list,
        prop_name,
        prop_value,
    ):
        client.update_list(mock_list, **{prop_name: prop_value})
        expected_body = GrantaServerApiListsDtoUpdateRecordListProperties(
            **{prop_name: prop_value},
        )
        api_method.assert_called_once_with(list_identifier=mock_list.identifier, body=expected_body)

    @pytest.mark.parametrize("prop_name", ["notes", "description"])
    @pytest.mark.parametrize("prop_value", [None, "Some text"])
    def test_update_list_single_nullable_args(
        self, client, api_method, mock_list, prop_name, prop_value
    ):
        client.update_list(mock_list, **{prop_name: prop_value})
        expected_body = GrantaServerApiListsDtoUpdateRecordListProperties(
            **{prop_name: prop_value},
        )
        api_method.assert_called_once_with(list_identifier=mock_list.identifier, body=expected_body)


class TestPublishList(TestClientMethod):
    _return_value = Mock(spec=GrantaServerApiListsDtoRecordListHeader)
    _api = ListManagementApi
    _api_method = "publish_list"

    def test_publish_list(self, client, api_method, mock_list):
        updated_list = client.publish_list(mock_list)
        api_method.assert_called_once_with(list_identifier=mock_list.identifier)
        assert isinstance(updated_list, RecordList)


class TestUnpublishList(TestClientMethod):
    _return_value = Mock(spec=GrantaServerApiListsDtoRecordListHeader)
    _api = ListManagementApi
    _api_method = "unpublish_list"

    def test_unpublish_list(self, client, api_method, mock_list):
        updated_list = client.unpublish_list(mock_list)
        api_method.assert_called_once_with(list_identifier=mock_list.identifier)
        assert isinstance(updated_list, RecordList)


class TestResetApprovalList(TestClientMethod):
    _return_value = Mock(spec=GrantaServerApiListsDtoRecordListHeader)
    _api = ListManagementApi
    _api_method = "reset_awaiting_approval"

    def test_reset_approval(self, client, api_method, mock_list):
        updated_list = client.cancel_list_approval_request(mock_list)
        api_method.assert_called_once_with(list_identifier=mock_list.identifier)
        assert isinstance(updated_list, RecordList)


class TestRequestApprovalList(TestClientMethod):
    _return_value = Mock(spec=GrantaServerApiListsDtoRecordListHeader)
    _api = ListManagementApi
    _api_method = "request_approval"

    def test_request_approval(self, client, api_method, mock_list):
        updated_list = client.request_list_approval(mock_list)
        api_method.assert_called_once_with(list_identifier=mock_list.identifier)
        assert isinstance(updated_list, RecordList)


class TestCreateList(TestClientMethod):
    _return_value = Mock(spec=GrantaServerApiListsDtoRecordListHeader)
    _api = ListManagementApi
    _api_method = "create_list"

    def test_create_list(self, client, api_method):
        list_name = "ListName"

        returned_list = client.create_list(list_name, items=[])

<<<<<<< HEAD
        expected_body = GrantaServerApiListsDtoCreateRecordList(name=list_name)
=======
        expected_body = GrantaServerApiListsDtoCreateRecordList(
            name=list_name,
            description=None,
            notes=None,
            items=GrantaServerApiListsDtoCreateRecordListItemsInfo(items=[]),
        )
>>>>>>> 7882cc17
        api_method.assert_called_once_with(body=expected_body)
        assert isinstance(returned_list, RecordList)

    def test_create_list_with_items(self, client, api_method, example_item):
        list_name = "ListName"

        returned_list = client.create_list(list_name, items=[example_item])

        expected_body = GrantaServerApiListsDtoCreateRecordList(
            name=list_name,
<<<<<<< HEAD
=======
            description=None,
            notes=None,
>>>>>>> 7882cc17
            items=GrantaServerApiListsDtoCreateRecordListItemsInfo(
                items=[
                    GrantaServerApiListsDtoCreateListItem(
                        database_guid=example_item.database_guid,
                        record_history_guid=example_item.record_history_guid,
                        table_guid=example_item.table_guid,
                        record_version=None,
                    )
                ]
            ),
        )
        api_method.assert_called_once_with(body=expected_body)
        assert isinstance(returned_list, RecordList)


class TestCopyList(TestClientMethod):
    _return_value = Mock(spec=GrantaServerApiListsDtoRecordListHeader)
    _api = ListManagementApi
    _api_method = "copy_list"

    def test_copy_list(self, client, api_method, mock_list):
        returned_list = client.copy_list(mock_list)
        api_method.assert_called_once_with(list_identifier=mock_list.identifier)
        assert isinstance(returned_list, RecordList)


class TestReviseList(TestClientMethod):
    _return_value = Mock(spec=GrantaServerApiListsDtoRecordListHeader)
    _api = ListManagementApi
    _api_method = "revise_list"

    def test_revise_list(self, client, api_method, mock_list):
        returned_list = client.revise_list(mock_list)
        api_method.assert_called_once_with(list_identifier=mock_list.identifier)
        assert isinstance(returned_list, RecordList)


class TestSearch:
    @pytest.fixture
    def search_result_id(self):
        return str(uuid.uuid4())

    @pytest.fixture
    def mock_search_post(self, monkeypatch, search_result_id):
        response = models.GrantaServerApiListsDtoRecordListSearchInfo(
            search_result_identifier=search_result_id,
        )
        mocked_method = Mock(return_value=response)
        monkeypatch.setattr(ListManagementApi, "run_record_lists_search", mocked_method)
        return mocked_method

    @pytest.fixture
    def mock_search_result_get(self, monkeypatch):
        mock_search_result_info = Mock(
            spec=models.GrantaServerApiListsDtoRecordListSearchResultsInfo
        )
        mock_search_result = Mock(spec=models.GrantaServerApiListsDtoRecordListSearchResult)
        mock_search_result_info.search_results = [mock_search_result]
        mock_search_result.items = [Mock(spec=models.GrantaServerApiListsDtoListItem)]
        mocked_method = Mock(return_value=mock_search_result_info)
        monkeypatch.setattr(
            ListManagementApi,
            "get_record_list_search_results",
            mocked_method,
        )
        return mocked_method

    @pytest.mark.parametrize("include_items", [True, False])
    def test_search(
        self,
        client,
        mock_search_post,
        mock_search_result_get,
        search_result_id,
        monkeypatch,
        include_items,
    ):
        criterion_dto = Mock()
        to_model_method = Mock(return_value=criterion_dto)
        criterion = Mock()
        criterion.attach_mock(to_model_method, "_to_model")

        mock_from_model = Mock()
        monkeypatch.setattr(SearchResult, "_from_model", mock_from_model)

        results = client.search_for_lists(criterion, include_items=include_items)

        to_model_method.assert_called_once()
        expected_body = models.GrantaServerApiListsDtoRecordListSearchRequest(
            search_criterion=criterion_dto,
            response_options=models.GrantaServerApiListsDtoResponseOptions(
                include_record_list_items=include_items,
            ),
        )
        mock_search_post.assert_called_once_with(body=expected_body)
        mock_search_result_get.assert_called_once_with(result_resource_identifier=search_result_id)
        mock_from_model.assert_called_once_with(
            mock_search_result_get._mock_return_value.search_results[0], include_items
        )


class TestSubscribe(TestClientMethod):
    _return_value = Mock(spec=GrantaServerApiListsDtoUserPermission)
    _api = ListPermissionsApi
    _api_method = "subscribe"

    def test_subscribe(self, client, api_method, mock_list):
        response = client.subscribe_to_list(mock_list)
        assert response is None
        api_method.assert_called_once_with(list_identifier=mock_list.identifier)


class TestUnsubscribe(TestClientMethod):
    _return_value = Mock(spec=GrantaServerApiListsDtoUserPermission)
    _api = ListPermissionsApi
    _api_method = "unsubscribe"

    def test_subscribe(self, client, api_method, mock_list):
        response = client.unsubscribe_from_list(mock_list)
        assert response is None
        api_method.assert_called_once_with(list_identifier=mock_list.identifier)<|MERGE_RESOLUTION|>--- conflicted
+++ resolved
@@ -6,16 +6,11 @@
 from ansys.grantami.serverapi_openapi import models
 from ansys.grantami.serverapi_openapi.api import ListItemApi, ListManagementApi, ListPermissionsApi
 from ansys.grantami.serverapi_openapi.models import (
-<<<<<<< HEAD
-    GrantaServerApiListsDtoCreateRecordList,
-    GrantaServerApiListsDtoCreateRecordListItemsInfo,
-=======
     GrantaServerApiListsDtoCreateListItem,
     GrantaServerApiListsDtoCreateRecordList,
     GrantaServerApiListsDtoCreateRecordListItemsInfo,
     GrantaServerApiListsDtoDeleteRecordListItem,
     GrantaServerApiListsDtoDeleteRecordListItems,
->>>>>>> 7882cc17
     GrantaServerApiListsDtoListItem,
     GrantaServerApiListsDtoRecordListHeader,
     GrantaServerApiListsDtoRecordListItemsInfo,
@@ -127,16 +122,10 @@
 
     @pytest.fixture
     def api_method(self, monkeypatch):
-<<<<<<< HEAD
-        def compute_result(list_identifier, body: GrantaServerApiListsDtoRecordListItemsInfo):
-            return GrantaServerApiListsDtoRecordListItemsInfo(
-                items=[self._existing_dto_item] + body.items
-=======
         def compute_result(list_identifier, body: GrantaServerApiListsDtoCreateRecordListItemsInfo):
             return GrantaServerApiListsDtoRecordListItemsInfo(
                 items=[self._existing_dto_item]
                 + [self._convert_create_dto_to_item_dto(i) for i in body.items]
->>>>>>> 7882cc17
             )
 
         mocked_method = Mock(side_effect=compute_result)
@@ -146,21 +135,13 @@
     @pytest.mark.parametrize("items", [[], set()])
     def test_add_no_items(self, client, api_method, mock_list, items):
         response = client.add_items_to_list(mock_list, items)
-<<<<<<< HEAD
-        expected_body = GrantaServerApiListsDtoRecordListItemsInfo(items=[])
-=======
         expected_body = GrantaServerApiListsDtoCreateRecordListItemsInfo(items=[])
->>>>>>> 7882cc17
         api_method.assert_called_once_with(list_identifier=mock_list.identifier, body=expected_body)
         assert response == [self._existing_item]
 
     def test_add_items(self, client, api_method, mock_list):
         new_item = RecordListItem("a", "b", "c")
-<<<<<<< HEAD
-        expected_body = GrantaServerApiListsDtoRecordListItemsInfo(
-=======
         expected_body = GrantaServerApiListsDtoCreateRecordListItemsInfo(
->>>>>>> 7882cc17
             items=[
                 GrantaServerApiListsDtoCreateListItem(
                     database_guid="a",
@@ -211,13 +192,9 @@
     def api_method(self, monkeypatch):
         def compute_result(list_identifier, body: GrantaServerApiListsDtoRecordListItemsInfo):
             # Naive, by reference, computation of items left after removal
-<<<<<<< HEAD
-            result_items = [item for item in [self._existing_dto_item] if item not in body.items]
-=======
             result_items = []
             if not any(self._compare_dtos(self._existing_dto_item, item) for item in body.items):
                 result_items.append(self._existing_dto_item)
->>>>>>> 7882cc17
             return GrantaServerApiListsDtoRecordListItemsInfo(items=result_items)
 
         mocked_method = Mock(side_effect=compute_result)
@@ -228,24 +205,15 @@
     def test_remove_no_items(self, client, api_method, items, mock_list):
         response = client.remove_items_from_list(mock_list, items)
 
-<<<<<<< HEAD
-        expected_body = GrantaServerApiListsDtoRecordListItemsInfo(items=[])
-=======
         expected_body = GrantaServerApiListsDtoDeleteRecordListItems(items=[])
->>>>>>> 7882cc17
         api_method.assert_called_once_with(list_identifier=mock_list.identifier, body=expected_body)
         existing_item = RecordListItem._from_model(self._existing_dto_item)
         assert response == [existing_item]
 
     def test_remove_items(self, client, api_method, mock_list):
         items = [self._existing_item]
-<<<<<<< HEAD
-        expected_body = GrantaServerApiListsDtoRecordListItemsInfo(
-            items=[self._existing_dto_item],
-=======
         expected_body = GrantaServerApiListsDtoDeleteRecordListItems(
             items=[self._existing_dto_delete_item],
->>>>>>> 7882cc17
         )
 
         response = client.remove_items_from_list(mock_list, items)
@@ -360,16 +328,12 @@
 
         returned_list = client.create_list(list_name, items=[])
 
-<<<<<<< HEAD
-        expected_body = GrantaServerApiListsDtoCreateRecordList(name=list_name)
-=======
         expected_body = GrantaServerApiListsDtoCreateRecordList(
             name=list_name,
             description=None,
             notes=None,
             items=GrantaServerApiListsDtoCreateRecordListItemsInfo(items=[]),
         )
->>>>>>> 7882cc17
         api_method.assert_called_once_with(body=expected_body)
         assert isinstance(returned_list, RecordList)
 
@@ -380,11 +344,8 @@
 
         expected_body = GrantaServerApiListsDtoCreateRecordList(
             name=list_name,
-<<<<<<< HEAD
-=======
             description=None,
             notes=None,
->>>>>>> 7882cc17
             items=GrantaServerApiListsDtoCreateRecordListItemsInfo(
                 items=[
                     GrantaServerApiListsDtoCreateListItem(
