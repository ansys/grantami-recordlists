import uuid
from typing import Type, Any
from unittest.mock import Mock

import pytest
import requests

from ansys.grantami.recordlists._connection import RecordListApiClient
from ansys.grantami.recordlists.models import RecordListItem
from ansys.grantami.serverapi_openapi.api import ListManagementApi, ListItemApi
from ansys.grantami.serverapi_openapi import models
from ansys.grantami.serverapi_openapi.models import (
    GrantaServerApiListsDtoRecordListHeader,
    GrantaServerApiListsDtoRecordListItems,
    GrantaServerApiListsDtoListItem,
    MicrosoftAspNetCoreJsonPatchOperationsOperation,
<<<<<<< HEAD
    GrantaServerApiListsDtoRecordListResource,
=======
    GrantaServerApiListsDtoRecordListCreate,
>>>>>>> 53a33ff3
)


@pytest.fixture
def client():
    client = RecordListApiClient(Mock(), Mock(), Mock())
    client.setup_client(models)
    return client


class TestClientMethod:
    _return_value: Any
    _api: Type
    _api_method: str
    _mock_uuid = str(uuid.uuid4())

    @pytest.fixture
    def api_method(self, monkeypatch):
        mocked_method = Mock(return_value=self._return_value)
        monkeypatch.setattr(self._api, self._api_method, mocked_method)
        return mocked_method


class TestReadList(TestClientMethod):
    _return_value = Mock(spec=GrantaServerApiListsDtoRecordListHeader)
    _api = ListManagementApi
    _api_method = "api_v1_lists_list_list_identifier_get"

    def test_read_list(self, client, api_method):
        identifier = "00000-0000a"
        client.get_list(identifier)
        api_method.assert_called_once_with(identifier)

    # TODO test variations of invalid identifiers


class TestReadAllLists(TestClientMethod):
    _return_value = []
    _api = ListManagementApi
    _api_method = "api_v1_lists_get"

    def test_read_all_lists(self, client, api_method):
        lists = client.get_all_lists()
        api_method.assert_called_once_with()
        assert lists == []

    # TODO test with return value


class TestReadItems(TestClientMethod):
    r_value = Mock(spec=GrantaServerApiListsDtoRecordListItems)
    r_value.items = []
    _return_value = r_value
    _api = ListItemApi
    _api_method = "api_v1_lists_list_list_identifier_items_get"

    def test_read_items(self, client, api_method):
        identifier = "00000-0000a"
        items = client.get_list_items(identifier)

        api_method.assert_called_once_with(identifier)
        assert items == []

    # TODO test with return value


class TestAddItems(TestClientMethod):
    _return_value = None
    _api = ListItemApi
    _api_method = "api_v1_lists_list_list_identifier_items_add_post"

    @pytest.mark.parametrize("items", [None, [], set()])
    def test_add_no_items(self, client, api_method, items):
        identifier = "00000-0000a"
        response = client.add_items_to_list(identifier, items)

        assert response is None
        api_method.assert_not_called()

    def test_add_items(self, client, api_method):
        identifier = "00000-0000a"
        items = [RecordListItem("a", "b", "c")]
        expected_body = GrantaServerApiListsDtoRecordListItems(
            items=[
                GrantaServerApiListsDtoListItem(
                    database_guid="a",
                    table_guid="b",
                    record_history_guid="c",
                )
            ]
        )

        response = client.add_items_to_list(identifier, items)

        assert response is None
        api_method.assert_called_once_with(identifier, body=expected_body)


class TestRemoveItems(TestClientMethod):
    _return_value = None
    _api = ListItemApi
    _api_method = "api_v1_lists_list_list_identifier_items_remove_post"

    @pytest.mark.parametrize("items", [None, [], set()])
    def test_remove_no_items(self, client, api_method, items):
        identifier = "00000-0000a"
        response = client.remove_items_from_list(identifier, items)

        assert response is None
        api_method.assert_not_called()

    def test_add_items(self, client, api_method):
        identifier = "00000-0000a"
        items = [RecordListItem("a", "b", "c")]
        expected_body = GrantaServerApiListsDtoRecordListItems(
            items=[
                GrantaServerApiListsDtoListItem(
                    database_guid="a",
                    table_guid="b",
                    record_history_guid="c",
                )
            ]
        )

        response = client.remove_items_from_list(identifier, items)

        assert response is None
        api_method.assert_called_once_with(identifier, body=expected_body)


# TODO unit test for create list when server-openapi documents its 201 response.


class TestDeleteList(TestClientMethod):
    _return_value = None
    _api = ListManagementApi
    _api_method = "api_v1_lists_list_list_identifier_delete"

    def test_delete_list(self, client, api_method):
        identifier = "00000-0000a"
        client.delete_list(identifier)
        api_method.assert_called_once_with(identifier)


class TestUpdate(TestClientMethod):
    _return_value = Mock(spec=GrantaServerApiListsDtoRecordListHeader)
    _api = ListManagementApi
    _api_method = "api_v1_lists_list_list_identifier_patch"

    def test_update_list_no_args(self, client, api_method):
        with pytest.raises(ValueError, match="at least one property"):
            client.update_list(self._mock_uuid)
        api_method.assert_not_called()

    def test_update_list_single_non_nullable_args(self, client, api_method):
        with pytest.raises(ValueError):
            client.update_list(self._mock_uuid, name=None)
        api_method.assert_not_called()

    @pytest.mark.parametrize("prop_name", ["notes", "description"])
    def test_update_list_single_nullable_args(self, client, api_method, prop_name):
        client.update_list(self._mock_uuid, **{prop_name: None})
        expected_body = [
            MicrosoftAspNetCoreJsonPatchOperationsOperation(
                value=None,
                path=f"/{prop_name}",
                op="replace",
            )
        ]
        api_method.assert_called_once_with(self._mock_uuid, body=expected_body)


<<<<<<< HEAD
class TestPublishList(TestClientMethod):
    _return_value = Mock(spec=GrantaServerApiListsDtoRecordListResource, resource_uri=uuid.uuid4())
    _api = ListManagementApi
    _api_method = "api_v1_lists_list_list_identifier_publish_post"

    def test_publish_list(self, client, api_method):
        identifier = "00000-0000a"
        client.publish(identifier)
        api_method.assert_called_once_with(identifier)


class TestUnpublishList(TestClientMethod):
    _return_value = Mock(spec=GrantaServerApiListsDtoRecordListResource, resource_uri=uuid.uuid4())
    _api = ListManagementApi
    _api_method = "api_v1_lists_list_list_identifier_unpublish_post"

    def test_unpublish_list(self, client, api_method):
        identifier = "00000-0000a"
        client.unpublish(identifier)
        api_method.assert_called_once_with(identifier)


class TestResetApprovalList(TestClientMethod):
    _return_value = Mock(spec=GrantaServerApiListsDtoRecordListResource, resource_uri=uuid.uuid4())
    _api = ListManagementApi
    _api_method = "api_v1_lists_list_list_identifier_reset_post"

    def test_reset_approval(self, client, api_method):
        identifier = "00000-0000a"
        client.reset_approval_request(identifier)
        api_method.assert_called_once_with(identifier)


class TestRequestApprovalList(TestClientMethod):
    _return_value = Mock(spec=GrantaServerApiListsDtoRecordListResource, resource_uri=uuid.uuid4())
    _api = ListManagementApi
    _api_method = "api_v1_lists_list_list_identifier_request_approval_post"

    def test_request_approval(self, client, api_method):
        identifier = "00000-0000a"
        client.request_approval(identifier)
        api_method.assert_called_once_with(identifier)
=======
@pytest.fixture
def mock_id():
    return str(uuid.uuid4())


@pytest.fixture
def mock_api_method(request, monkeypatch, mock_id):
    method_name = getattr(request, "param", {}).get("method_name")
    mock = Mock(
        spec=requests.Response,
        status_code=201,
    )
    mock.json = Mock(
        return_value={
            "resourceUri": f"http://my_server_name/mi_servicelayer/proxy/v1.svc"
            f"/api/v1/lists/list/{mock_id}"
        }
    )

    mocked_method = Mock(return_value=(mock, 201, {}))
    monkeypatch.setattr(ListManagementApi, method_name, mocked_method)
    return mocked_method


@pytest.mark.parametrize(
    "mock_api_method", [{"method_name": "api_v1_lists_post_with_http_info"}], indirect=True
)
def test_create_list(client, mock_api_method, mock_id):
    list_name = "ListName"

    returned_identifier = client.create_list(list_name)

    expected_body = GrantaServerApiListsDtoRecordListCreate(name=list_name)
    mock_api_method.assert_called_once_with(_preload_content=False, body=expected_body)
    assert returned_identifier == mock_id


@pytest.mark.parametrize(
    "mock_api_method",
    [{"method_name": "api_v1_lists_list_list_identifier_copy_post_with_http_info"}],
    indirect=True,
)
def test_copy_list(client, mock_api_method, mock_id):
    existing_list_identifier = str(uuid.uuid4())

    returned_identifier = client.copy_list(existing_list_identifier)
    mock_api_method.assert_called_once_with(existing_list_identifier, _preload_content=False)
    assert returned_identifier == mock_id


@pytest.mark.parametrize(
    "mock_api_method",
    [{"method_name": "api_v1_lists_list_list_identifier_revise_post_with_http_info"}],
    indirect=True,
)
def test_revise_list(client, mock_api_method, mock_id):
    existing_list_identifier = str(uuid.uuid4())

    returned_identifier = client.revise_list(existing_list_identifier)

    mock_api_method.assert_called_once_with(existing_list_identifier, _preload_content=False)
    assert returned_identifier == mock_id
>>>>>>> 53a33ff3
<|MERGE_RESOLUTION|>--- conflicted
+++ resolved
@@ -14,11 +14,8 @@
     GrantaServerApiListsDtoRecordListItems,
     GrantaServerApiListsDtoListItem,
     MicrosoftAspNetCoreJsonPatchOperationsOperation,
-<<<<<<< HEAD
     GrantaServerApiListsDtoRecordListResource,
-=======
     GrantaServerApiListsDtoRecordListCreate,
->>>>>>> 53a33ff3
 )
 
 
@@ -191,7 +188,6 @@
         api_method.assert_called_once_with(self._mock_uuid, body=expected_body)
 
 
-<<<<<<< HEAD
 class TestPublishList(TestClientMethod):
     _return_value = Mock(spec=GrantaServerApiListsDtoRecordListResource, resource_uri=uuid.uuid4())
     _api = ListManagementApi
@@ -234,7 +230,8 @@
         identifier = "00000-0000a"
         client.request_approval(identifier)
         api_method.assert_called_once_with(identifier)
-=======
+
+
 @pytest.fixture
 def mock_id():
     return str(uuid.uuid4())
@@ -296,5 +293,4 @@
     returned_identifier = client.revise_list(existing_list_identifier)
 
     mock_api_method.assert_called_once_with(existing_list_identifier, _preload_content=False)
-    assert returned_identifier == mock_id
->>>>>>> 53a33ff3
+    assert returned_identifier == mock_id