--- conflicted
+++ resolved
@@ -31,11 +31,7 @@
 python = ">=3.10,<4.0"
 ansys-openapi-common = "^2.0.0"
 # Ensure PIP_INDEX_URL is not set in CI when reverting to a public version of the package.
-<<<<<<< HEAD
-ansys-grantami-serverapi-openapi = { version = "4.0.0.dev368", allow-prereleases = true, source = "private-pypi" }
-=======
 ansys-grantami-serverapi-openapi = { version = ">=5.0.0.dev396, <6.0", allow-prereleases = true, source = "private-pypi" }
->>>>>>> fd8e8056
 requests = "^2.26"
 
 # Optional documentation dependencies
