on:
  workflow_call:
    inputs:
      skip_vm_management:
        default: 'false'
    secrets:
      AZURE_APP_ID:
        required: true
      AZURE_SECRET:
        required: true
      AZURE_TENANT_ID:
        required: true
      AZURE_RESOURCE_GROUP:
        required: true
      AZURE_VM_NAME:
        required: true
      TEST_SERVER_URL:
        required: true
      TEST_SERVER_ADMIN_USER:
        required: true
      TEST_SERVER_ADMIN_PASS:
        required: true
      TEST_SERVER_USER:
        required: true
      TEST_SERVER_PASS:
        required: true
      GH_PAT:
        required: true
  workflow_dispatch:

concurrency:
  group: integration-server
  cancel-in-progress: false

jobs:
  start_vm:
    name: Start Azure VM
    runs-on: ubuntu-latest

    steps:
      - uses: actions/checkout@v3

      - name: Start VM with Azure CLI
        id: azure_cli
        uses: azure/CLI@v1
        if:   ${{ !(inputs.skip_vm_management == 'true')}}
        with:
          azcliversion: 2.32.0
          inlineScript: |
            az login --service-principal -u ${{ secrets.AZURE_APP_ID }} -p ${{ secrets.AZURE_SECRET }} --tenant ${{ secrets.AZURE_TENANT_ID }}
            az vm start -g ${{ secrets.AZURE_RESOURCE_GROUP }} -n ${{ secrets.AZURE_VM_NAME }}

      - name: Check server is ready
        run: |
          pip install requests --disable-pip-version-check
          python cicd/check_server.py
        env:
          TEST_SL_URL: ${{secrets.TEST_SERVER_URL}}
          TEST_USER: ${{secrets.TEST_SERVER_ADMIN_USER}}
          TEST_PASS: ${{secrets.TEST_SERVER_ADMIN_PASS}}

  integration_tests:
    name: Integration tests
    runs-on: ${{ matrix.os }}
    needs: start_vm

    strategy:
      max-parallel: 1
      matrix:
        os: [ubuntu-latest, windows-latest]

    steps:
      - uses: actions/checkout@v3

      - name: Set up Python 3.9
        uses: actions/setup-python@v4
        with:
          python-version: '3.9'

      - name: Install dependencies
        run: pip install poetry 'tox<4' --disable-pip-version-check

      - name: Download dependencies
        run: gh run download -R pyansys/grantami-serverapi-openapi -n "ansys-grantami-serverapi-openapi-wheel" -D deps
        env:
          GITHUB_TOKEN: ${{ secrets.GH_PAT }}

      - name: Test with tox (integration tests only)
        run: tox -e py39 -- -m "integration"
        env:
          TEST_SL_URL: ${{secrets.TEST_SERVER_URL}}
          TEST_LIST_ADMIN_USER: ${{secrets.TEST_SERVER_ADMIN_USER}}
          TEST_LIST_ADMIN_PASS: ${{secrets.TEST_SERVER_ADMIN_PASS}}
          TEST_LIST_USER: ${{secrets.TEST_SERVER_USER}}
          TEST_LIST_PASS: ${{secrets.TEST_SERVER_PASS}}

  docs:
    name: Build documentation
    runs-on: ubuntu-latest
    needs: integration_tests

    steps:
      - uses: actions/checkout@v3

      - name: Set up Python 3.9
        uses: actions/setup-python@v4
        with:
          python-version: '3.9'

      - name: Install system dependencies
        run: |
          sudo apt update
          sudo apt install pandoc
          sudo apt install texlive-latex-extra latexmk texlive-xetex fonts-freefont-otf xindy

      - name: Download dependencies
        run: gh run download -R pyansys/grantami-serverapi-openapi -n "ansys-grantami-serverapi-openapi-wheel" -D deps
        env:
          GITHUB_TOKEN: ${{ secrets.GH_PAT }}

      - name: Install library
        run: |
          pip install poetry --disable-pip-version-check
          poetry install --with doc

      - name: Build HTML Documentation
        run: poetry run -- make -C doc html SPHINXOPTS="-W"
        env:
          TEST_SL_URL: ${{secrets.TEST_SERVER_URL}}
          TEST_USER: ${{secrets.TEST_SERVER_ADMIN_USER}}
          TEST_PASS: ${{secrets.TEST_SERVER_ADMIN_PASS}}
          BUILD_EXAMPLES: 1

      - name: Build PDF Documentation
        run: poetry run -- make -C doc latexpdf

      - name: Upload HTML Documentation
        uses: actions/upload-artifact@v3
        with:
          name: ansys-grantami-recordlists-Documentation-html
          path: doc/build/html
          retention-days: 7

      - name: Upload PDF Documentation
        uses: actions/upload-artifact@v3
        with:
          name: ansys-grantami-recordlists-Documentation-pdf
          path: doc/build/latex/*.pdf
          retention-days: 7

  stop_vm:
    name: Stop Azure VM
    runs-on: ubuntu-latest
<<<<<<< HEAD
    needs: integration_tests
    if:   ${{ always() && !(inputs.skip_vm_management == 'true')}}
=======
    needs: docs
    if: always()
>>>>>>> e428c097

    steps:
      - name: Stop Azure VM
        uses: azure/CLI@v1
        with:
          azcliversion: 2.32.0
          inlineScript: |
            az login --service-principal -u ${{ secrets.AZURE_APP_ID }} -p ${{ secrets.AZURE_SECRET }} --tenant ${{ secrets.AZURE_TENANT_ID }}
            az vm deallocate -g ${{ secrets.AZURE_RESOURCE_GROUP }} -n ${{ secrets.AZURE_VM_NAME }} --no-wait<|MERGE_RESOLUTION|>--- conflicted
+++ resolved
@@ -151,14 +151,8 @@
   stop_vm:
     name: Stop Azure VM
     runs-on: ubuntu-latest
-<<<<<<< HEAD
-    needs: integration_tests
+    needs: docs
     if:   ${{ always() && !(inputs.skip_vm_management == 'true')}}
-=======
-    needs: docs
-    if: always()
->>>>>>> e428c097
-
     steps:
       - name: Stop Azure VM
         uses: azure/CLI@v1
